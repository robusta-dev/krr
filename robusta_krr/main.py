from __future__ import annotations

import asyncio
import textwrap
from datetime import datetime
from typing import List, Literal, Optional, Union
from uuid import UUID

import typer
import urllib3

from robusta_krr import formatters as concrete_formatters  # noqa: F401
from robusta_krr.core.abstract import formatters
from robusta_krr.core.abstract.strategies import AnyStrategy, BaseStrategy
from robusta_krr.core.models.config import Config
from robusta_krr.core.runner import Runner
from robusta_krr.utils.version import get_version

app = typer.Typer(pretty_exceptions_show_locals=False, pretty_exceptions_short=True, no_args_is_help=True)

# NOTE: Disable insecure request warnings, as it might be expected to use self-signed certificates inside the cluster
urllib3.disable_warnings(urllib3.exceptions.InsecureRequestWarning)


@app.command(rich_help_panel="Utils")
def version() -> None:
    typer.echo(get_version())


def __process_type(_T: type) -> str:
    """Process type to a python literal"""
    if _T in (int, float, str, bool, datetime, UUID):
        return _T.__name__
    elif _T is Optional:
        return f"Optional[{__process_type(_T.__args__[0])}]"  # type: ignore
    else:
        return "str"  # It the type is unknown, just use str and let pydantic handle it


def load_commands() -> None:
    for strategy_name, strategy_type in BaseStrategy.get_all().items():  # type: ignore
        FUNC_TEMPLATE = textwrap.dedent(
            """
            @app.command(rich_help_panel="Strategies")
            def {func_name}(
                ctx: typer.Context,
                kubeconfig: Optional[str] = typer.Option(
                    None,
                    "--kubeconfig",
                    "-k",
                    help="Path to kubeconfig file. If not provided, will attempt to find it.",
                    rich_help_panel="Kubernetes Settings"
                ),
                clusters: List[str] = typer.Option(
                    None,
                    "--context",
                    "--cluster",
                    "-c",
                    help="List of clusters to run on. By default, will run on the current cluster. Use --all-clusters to run on all clusters.",
                    rich_help_panel="Kubernetes Settings"
                ),
                all_clusters: bool = typer.Option(
                    False,
                    "--all-clusters",
                    help="Run on all clusters. Overrides --context.",
                    rich_help_panel="Kubernetes Settings"
                ),
                namespaces: List[str] = typer.Option(
                    None,
                    "--namespace",
                    "-n",
                    help="List of namespaces to run on. By default, will run on all namespaces.",
                    rich_help_panel="Kubernetes Settings"
                ),
<<<<<<< HEAD
                discovery_method: Optional[str] = typer.Option(
                    "api-server",
                    "--discovery-method",
                    help="Method to discover workload in the cluster.",
=======
                selector: Optional[str] = typer.Option(
                    None,
                    "--selector",
                    "-s",
                    help="Selector (label query) to filter on, supports '=', '==', and '!='.(e.g. -s key1=value1,key2=value2). Matching objects must satisfy all of the specified label constraints.",
>>>>>>> da917286
                    rich_help_panel="Kubernetes Settings"
                ),
                prometheus_url: Optional[str] = typer.Option(
                    None,
                    "--prometheus-url",
                    "-p",
                    help="Prometheus URL. If not provided, will attempt to find it in kubernetes cluster",
                    rich_help_panel="Prometheus Settings",
                ),
                prometheus_auth_header: Optional[str] = typer.Option(
                    None,
                    "--prometheus-auth-header",
                    help="Prometheus authentication header.",
                    rich_help_panel="Prometheus Settings",
                ),
                prometheus_ssl_enabled: bool = typer.Option(
                    False,
                    "--prometheus-ssl-enabled",
                    help="Enable SSL for Prometheus requests.",
                    rich_help_panel="Prometheus Settings",
                ),
                prometheus_cluster_label: Optional[str] = typer.Option(
                    None,
                    "--prometheus-cluster-label",
                    "-l",
                    help="The label in prometheus for your cluster.(Only relevant for centralized prometheus)",
                    rich_help_panel="Prometheus Settings",
                ),
                prometheus_label: str = typer.Option(
                    'cluster',
                    "--prometheus-label",
                    help="The label in prometheus used to differentiate clusters. (Only relevant for centralized prometheus)",
                    rich_help_panel="Prometheus Settings",
                ),
                max_workers: int = typer.Option(
                    10,
                    "--max-workers",
                    "-w",
                    help="Max workers to use for async requests.",
                    rich_help_panel="Threading Settings",
                ),
                format: str = typer.Option("table", "--formatter", "-f", help="Output formatter ({formatters})", rich_help_panel="Logging Settings"),
                verbose: bool = typer.Option(False, "--verbose", "-v", help="Enable verbose mode", rich_help_panel="Logging Settings"),
                quiet: bool = typer.Option(False, "--quiet", "-q", help="Enable quiet mode", rich_help_panel="Logging Settings"),
                log_to_stderr: bool = typer.Option(False, "--logtostderr", help="Pass logs to stderr", rich_help_panel="Logging Settings"),
                {strategy_settings},
            ) -> None:
                '''Run KRR using the `{func_name}` strategy'''

                config = Config(
                    kubeconfig=kubeconfig,
                    clusters="*" if all_clusters else clusters,
                    namespaces="*" if "*" in namespaces else namespaces,
<<<<<<< HEAD
                    discovery_method=discovery_method,
=======
                    selector=selector,
>>>>>>> da917286
                    prometheus_url=prometheus_url,
                    prometheus_auth_header=prometheus_auth_header,
                    prometheus_ssl_enabled=prometheus_ssl_enabled,
                    prometheus_cluster_label=prometheus_cluster_label,
                    prometheus_label=prometheus_label,
                    max_workers=max_workers,
                    format=format,
                    verbose=verbose,
                    quiet=quiet,
                    log_to_stderr=log_to_stderr,
                    strategy="{func_name}",
                    other_args={strategy_args},
                )
                runner = Runner(config)

                asyncio.run(runner.run())
            """
        )

        exec(
            FUNC_TEMPLATE.format(
                func_name=strategy_name,
                strategy_name=strategy_type.__name__,
                strategy_settings=",\n".join(
                    f'{field_name}: {__process_type(field_meta.type_)} = typer.Option({field_meta.default!r}, "--{field_name}", help="{field_meta.field_info.description}", rich_help_panel="Strategy Settings")'
                    for field_name, field_meta in strategy_type.get_settings_type().__fields__.items()
                ),
                strategy_args="{"
                + ",\n".join(
                    f"'{field_name}': {field_name}" for field_name in strategy_type.get_settings_type().__fields__
                )
                + "}",
                formatters=", ".join(formatters.list_available()),
            ),
            globals()
            | {strategy.__name__: strategy for strategy in AnyStrategy.get_all().values()}  # Defined strategies
            | {
                "Runner": Runner,
                "Config": Config,
                "List": List,
                "Optional": Optional,
                "Union": Union,
                "Literal": Literal,
                "asyncio": asyncio,
                "typer": typer,
                # Required imports, here to make the linter happy (it doesn't know that exec will use them)
            },
            locals(),
        )


def run() -> None:
    load_commands()
    app()


if __name__ == "__main__":
    run()<|MERGE_RESOLUTION|>--- conflicted
+++ resolved
@@ -72,18 +72,15 @@
                     help="List of namespaces to run on. By default, will run on all namespaces.",
                     rich_help_panel="Kubernetes Settings"
                 ),
-<<<<<<< HEAD
                 discovery_method: Optional[str] = typer.Option(
                     "api-server",
                     "--discovery-method",
                     help="Method to discover workload in the cluster.",
-=======
                 selector: Optional[str] = typer.Option(
                     None,
                     "--selector",
                     "-s",
                     help="Selector (label query) to filter on, supports '=', '==', and '!='.(e.g. -s key1=value1,key2=value2). Matching objects must satisfy all of the specified label constraints.",
->>>>>>> da917286
                     rich_help_panel="Kubernetes Settings"
                 ),
                 prometheus_url: Optional[str] = typer.Option(
@@ -137,11 +134,8 @@
                     kubeconfig=kubeconfig,
                     clusters="*" if all_clusters else clusters,
                     namespaces="*" if "*" in namespaces else namespaces,
-<<<<<<< HEAD
                     discovery_method=discovery_method,
-=======
                     selector=selector,
->>>>>>> da917286
                     prometheus_url=prometheus_url,
                     prometheus_auth_header=prometheus_auth_header,
                     prometheus_ssl_enabled=prometheus_ssl_enabled,
