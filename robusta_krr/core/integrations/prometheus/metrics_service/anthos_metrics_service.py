"""
Anthos Managed Prometheus metrics service.

Anthos (on-prem Kubernetes managed by Google) uses kubernetes.io/anthos/container/* metrics
instead of standard kubernetes.io/container/* metrics used by GKE.
"""

import logging
from typing import Optional, Dict, Any, List
from concurrent.futures import ThreadPoolExecutor
from datetime import timedelta

from kubernetes.client import ApiClient

from robusta_krr.core.abstract.strategies import PodsTimeData
from robusta_krr.core.models.objects import K8sObjectData, PodData
from ..metrics import PrometheusMetric
from ..metrics.gcp.anthos import (
    AnthosCPULoader,
    AnthosPercentileCPULoader,
    AnthosCPUAmountLoader,
    AnthosMemoryLoader,
    AnthosMaxMemoryLoader,
    AnthosMemoryAmountLoader,
)
from .gcp_metrics_service import GcpManagedPrometheusMetricsService

logger = logging.getLogger("krr")


class AnthosMetricsService(GcpManagedPrometheusMetricsService):
    """
    Metrics service for GCP Anthos Managed Prometheus.
    
    Anthos uses kubernetes.io/anthos/container/* metrics with the
    monitored_resource="k8s_container" label.
    
    Key differences from GKE:
    - Metric prefix: kubernetes.io/anthos/container/*
    - Additional label: monitored_resource="k8s_container"
    - Memory aggregation: max_over_time instead of max_over_time
    """

    # Loader mapping for Anthos metrics
    LOADER_MAPPING: Dict[str, Optional[type[PrometheusMetric]]] = {
        "CPULoader": AnthosCPULoader,
        "MemoryLoader": AnthosMemoryLoader,
        "MaxMemoryLoader": AnthosMaxMemoryLoader,
        "PercentileCPULoader": AnthosPercentileCPULoader,
        "CPUAmountLoader": AnthosCPUAmountLoader,
        "MemoryAmountLoader": AnthosMemoryAmountLoader,
        # OOM killer metrics not available in Anthos
        "MaxOOMKilledMemoryLoader": None,
    }

    def __init__(
        self,
        *,
        cluster: Optional[str] = None,
        api_client: Optional[ApiClient] = None,
        executor: Optional[ThreadPoolExecutor] = None,
    ) -> None:
        """
        Initialize Anthos metrics service.
        
        Args:
            cluster: Cluster name or object
            api_client: Kubernetes API client
            executor: Thread pool executor for parallel operations
        """
        logger.info("Initializing Anthos Metrics Service for on-prem Kubernetes managed by GCP")
        super().__init__(cluster=cluster, api_client=api_client, executor=executor)

    async def get_cluster_summary(self) -> Dict[str, Any]:
        """
        Get cluster summary for Anthos.
        
        Anthos does not have machine_* or kube_pod_container_resource_requests metrics
        by default, so we return an empty dict. This is not critical for recommendations.
        """
        logger.info("Anthos: Cluster summary metrics not available. Using Kubernetes API for cluster information instead.")
        return {}

    async def load_pods(self, object: K8sObjectData, period: timedelta) -> List[PodData]:

        """
        Load pods for Anthos.
        
        Anthos Managed Prometheus does not have kube-state-metrics (kube_replicaset_owner, etc.),
        so we always return an empty list. This forces KRR to use Kubernetes API for pod discovery,
        which is the correct approach for Anthos.
        
        The parent class's load_pods() tries to query kube_* metrics which don't exist in Anthos.
        """
        logger.debug(f"Anthos: Using Kubernetes API for pod discovery (kube-state-metrics not available)")
        return []

    async def gather_data(
        self,
        object: K8sObjectData,
        LoaderClass: type[PrometheusMetric],
        period: timedelta,
        step: timedelta = timedelta(minutes=30),
    ) -> PodsTimeData:
        """
        Gathers data using Anthos-specific metric loaders.
        
        This method intercepts the loader class and replaces it with the Anthos equivalent
        if a mapping exists. This allows strategies to continue using standard loader names
        while automatically querying Anthos metrics.
        """
        loader_name = LoaderClass.__name__
        
        # Handle PercentileCPULoader factory pattern specially
        if loader_name == "PercentileCPULoader":
            # Extract percentile from the loader class attribute (set by factory)
            percentile = getattr(LoaderClass, '_percentile', 95)
            logger.debug(f"Detected PercentileCPULoader with percentile={percentile}, creating Anthos equivalent")
            AnthosLoaderClass = AnthosPercentileCPULoader(percentile)
        elif loader_name in self.LOADER_MAPPING:
            AnthosLoaderClass = self.LOADER_MAPPING[loader_name]
            
            # Handle unsupported loaders (e.g., MaxOOMKilledMemoryLoader)
            if AnthosLoaderClass is None:
                logger.warning(
                    f"{loader_name} is not supported on Anthos Managed Prometheus. "
                    f"This metric requires kube-state-metrics which may not be available. "
                    f"Returning empty data."
                )
                return {}
                
            logger.debug(f"Mapping {loader_name} to Anthos equivalent")
        else:
            # No mapping found, use the original loader (may fail with Anthos metrics)
            logger.warning(
                f"No Anthos mapping found for {loader_name}. "
                f"This loader may not work with Anthos Managed Prometheus."
            )
            AnthosLoaderClass = LoaderClass
        
<<<<<<< HEAD
        # Call PrometheusMetricsService.gather_data() directly to bypass GCP's mapping logic
        # This prevents double-mapping warnings when Anthos loaders are already mapped
=======
        # Call PrometheusMetricsService.gather_data() directly to bypass GCP's gather_data()
        # This prevents double-mapping: Anthos already mapped to Anthos loaders,
        # we don't want GCP to try mapping them again
>>>>>>> 1dc7a70c
        from .prometheus_metrics_service import PrometheusMetricsService
        return await PrometheusMetricsService.gather_data(self, object, AnthosLoaderClass, period, step)<|MERGE_RESOLUTION|>--- conflicted
+++ resolved
@@ -138,13 +138,8 @@
             )
             AnthosLoaderClass = LoaderClass
         
-<<<<<<< HEAD
-        # Call PrometheusMetricsService.gather_data() directly to bypass GCP's mapping logic
-        # This prevents double-mapping warnings when Anthos loaders are already mapped
-=======
         # Call PrometheusMetricsService.gather_data() directly to bypass GCP's gather_data()
         # This prevents double-mapping: Anthos already mapped to Anthos loaders,
         # we don't want GCP to try mapping them again
->>>>>>> 1dc7a70c
         from .prometheus_metrics_service import PrometheusMetricsService
         return await PrometheusMetricsService.gather_data(self, object, AnthosLoaderClass, period, step)