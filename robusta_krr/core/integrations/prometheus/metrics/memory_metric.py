--- conflicted
+++ resolved
@@ -8,15 +8,11 @@
 @bind_metric(ResourceType.Memory)
 class MemoryMetricLoader(BaseFilteredMetricLoader):
     def get_query(self, object: K8sObjectData) -> str:
-<<<<<<< HEAD
         if len(object.pods) < 300:
             pods_selector = "|".join(pod.name for pod in object.pods)
         else:
             pods_selector = "|".join(set([pod.name[:pod.name.rfind('-')] + '-[0-9a-z]{5}' for pod in object.pods]))
-=======
-        pods_selector = "|".join(pod.name for pod in object.pods)
         cluster_label = self.get_prometheus_cluster_label()
->>>>>>> 102968ee
         return (
             "sum(container_memory_working_set_bytes{"
             f'namespace="{object.namespace}", '
