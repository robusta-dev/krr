--- conflicted
+++ resolved
@@ -8,15 +8,11 @@
 @bind_metric(ResourceType.CPU)
 class CPUMetricLoader(BaseFilteredMetricLoader):
     def get_query(self, object: K8sObjectData) -> str:
-<<<<<<< HEAD
         if len(object.pods) < 300:
             pods_selector = "|".join(pod.name for pod in object.pods)
         else:
             pods_selector = "|".join(set([pod.name[:pod.name.rfind('-')] + '-[0-9a-z]{5}' for pod in object.pods]))
-=======
-        pods_selector = "|".join(pod.name for pod in object.pods)
         cluster_label = self.get_prometheus_cluster_label()
->>>>>>> 102968ee
         return (
             "sum(irate(container_cpu_usage_seconds_total{"
             f'namespace="{object.namespace}", '
