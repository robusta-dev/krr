--- conflicted
+++ resolved
@@ -87,59 +87,4 @@
             ResourceHistoryData: The gathered resource history data.
         """
 
-<<<<<<< HEAD
-        self.debug(f"Gathering data for {object} and {resource}")
-
-        await self.add_historic_pods(object, period)
-
-        MetricLoaderType = BaseMetricLoader.get_by_resource(resource)
-        metric_loader = MetricLoaderType(self.config, self.prometheus)
-        return await metric_loader.load_data(object, period, step)
-
-    async def add_historic_pods(self, object: K8sObjectData, period: datetime.timedelta) -> None:
-        """
-        Finds pods that have been deleted but still have some metrics in Prometheus.
-
-        Args:
-            object (K8sObjectData): The Kubernetes object.
-            period (datetime.timedelta): The time period for which to gather data.
-        """
-
-        # Prometheus limit, the max can be 32 days
-        days_literal = min(int(period.total_seconds()) // 60 // 24, 32)
-        period_literal = f"{days_literal}d"
-        pod_owners: list[str]
-        pod_owner_kind: str
-
-        if object.kind == "Deployment":
-            replicasets = await self.query(
-                "kube_replicaset_owner{"
-                f'owner_name="{object.name}", '
-                f'owner_kind="Deployment", '
-                f'namespace="{object.namespace}"'
-                "}"
-                f"[{period_literal}]"
-            )
-            pod_owners = [replicaset["metric"]["replicaset"] for replicaset in replicasets]
-            pod_owner_kind = "ReplicaSet"
-        else:
-            pod_owners = [object.name]
-            pod_owner_kind = object.kind
-
-        owners_regex = "|".join(pod_owners)
-        related_pods = await self.query(
-            "kube_pod_owner{"
-            f'owner_name=~"{owners_regex}", '
-            f'owner_kind="{pod_owner_kind}", '
-            f'namespace="{object.namespace}"'
-            "}"
-            f"[{period_literal}]"
-        )
-
-        current_pods = set(object.pods)
-        old_pods = [pod["metric"]["pod"] for pod in related_pods if pod["metric"]["pod"] not in current_pods]
-        object.pods += old_pods
-        object.deleted_pods_count += len(old_pods)
-=======
-        return await self.loader.gather_data(object, resource, period, step)
->>>>>>> 21096ecb
+        return await self.loader.gather_data(object, resource, period, step)