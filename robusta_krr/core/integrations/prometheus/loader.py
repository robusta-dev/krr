--- conflicted
+++ resolved
@@ -22,17 +22,6 @@
     from robusta_krr.core.abstract.strategies import BaseStrategy, MetricsPodData
 
 logger = logging.getLogger("krr")
-
-<<<<<<< HEAD
-METRICS_SERVICES = {
-    "Prometheus": PrometheusMetricsService,
-    "Victoria Metrics": VictoriaMetricsService,
-    "Thanos": ThanosMetricsService,
-    "Mimir Metrics": MimirMetricsService,
-}
-
-=======
->>>>>>> d65cf3d4
 
 class PrometheusMetricsLoader:
     def __init__(self, *, cluster: Optional[str] = None) -> None:
@@ -67,7 +56,7 @@
             metrics_to_check = [PrometheusMetricsService]
         else:
             logger.info("No Prometheus URL is specified, trying to auto-detect a metrics service")
-            metrics_to_check = [VictoriaMetricsService, ThanosMetricsService, PrometheusMetricsService]
+            metrics_to_check = [VictoriaMetricsService, ThanosMetricsService, MimirMetricsService, PrometheusMetricsService]
 
         for metric_service_class in metrics_to_check:
             service_name = metric_service_class.name()
