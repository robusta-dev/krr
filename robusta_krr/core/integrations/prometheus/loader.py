from __future__ import annotations

import datetime
import logging
from concurrent.futures import ThreadPoolExecutor
from typing import TYPE_CHECKING, Optional

from kubernetes import config as k8s_config
from kubernetes.client.api_client import ApiClient
from kubernetes.client.exceptions import ApiException
from prometrix import MetricsNotFound, PrometheusNotFound

from robusta_krr.core.models.config import settings
from robusta_krr.core.models.objects import K8sObjectData, PodData

from .metrics_service.prometheus_metrics_service import PrometheusMetricsService
from .metrics_service.thanos_metrics_service import ThanosMetricsService
from .metrics_service.victoria_metrics_service import VictoriaMetricsService

if TYPE_CHECKING:
    from robusta_krr.core.abstract.strategies import BaseStrategy, MetricsPodData

logger = logging.getLogger("krr")


class PrometheusMetricsLoader:
    def __init__(self, *, cluster: Optional[str] = None) -> None:
        """
        Initializes the Prometheus Loader.

        Args:
            cluster (Optional[str]): The name of the cluster. Defaults to None.
        """

        self.executor = ThreadPoolExecutor(settings.max_workers)
        self.api_client = settings.get_kube_client(context=cluster)
        loader = self.get_metrics_service(api_client=self.api_client, cluster=cluster)
        if loader is None:
            raise PrometheusNotFound(
                f"Wasn't able to connect to any Prometheus service in {cluster or 'inner'} cluster\n"
                "Try using port-forwarding and/or setting the url manually (using the -p flag.).\n"
                "For more information, see 'Giving the Explicit Prometheus URL' at https://github.com/robusta-dev/krr?tab=readme-ov-file#usage"
            )

        self.loader = loader

        logger.info(f"{self.loader.name()} connected successfully for {cluster or 'default'} cluster")

    def get_metrics_service(
        self,
        api_client: Optional[ApiClient] = None,
        cluster: Optional[str] = None,
    ) -> Optional[PrometheusMetricsService]:
        if settings.prometheus_url is not None:
            logger.info("Prometheus URL is specified, will not auto-detect a metrics service")
            metrics_to_check = [PrometheusMetricsService]
        else:
            logger.info("No Prometheus URL is specified, trying to auto-detect a metrics service")
            metrics_to_check = [VictoriaMetricsService, ThanosMetricsService, PrometheusMetricsService]

        for metric_service_class in metrics_to_check:
            service_name = metric_service_class.name()
            try:
                loader = metric_service_class(api_client=api_client, cluster=cluster, executor=self.executor)
                loader.check_connection()
            except MetricsNotFound as e:
                logger.info(f"{service_name} not found: {e}")
                continue
            else:
                logger.info(f"{service_name} found")
                loader.validate_cluster_name()
                return loader
<<<<<<< HEAD
=======
            except MetricsNotFound as e:
                logger.info(f"{service_name} not found: {e}")
            except ApiException as e:
                logger.warning(
                    f"Unable to automatically discover a {service_name} in the cluster ({e}). "
                    "Try specifying how to connect to Prometheus via cli options"
                )
>>>>>>> 4e450f3e

        return None

    async def get_history_range(
        self, history_duration: datetime.timedelta
    ) -> Optional[tuple[datetime.datetime, datetime.datetime]]:
        return await self.loader.get_history_range(history_duration)

    async def load_pods(self, object: K8sObjectData, period: datetime.timedelta) -> list[PodData]:
        try:
            return await self.loader.load_pods(object, period)
        except Exception as e:
            logger.exception(f"Failed to load pods for {object}: {e}")
            return []

    async def gather_data(
        self,
        object: K8sObjectData,
        strategy: BaseStrategy,
        period: datetime.timedelta,
        *,
        step: datetime.timedelta = datetime.timedelta(minutes=30),
    ) -> MetricsPodData:
        """
        Gathers data from Prometheus for a specified object and resource.

        Args:
            object (K8sObjectData): The Kubernetes object.
            resource (ResourceType): The resource type.
            period (datetime.timedelta): The time period for which to gather data.
            step (datetime.timedelta, optional): The time step between data points. Defaults to 30 minutes.

        Returns:
            ResourceHistoryData: The gathered resource history data.
        """

        return {
            MetricLoader.__name__: await self.loader.gather_data(object, MetricLoader, period, step)
            for MetricLoader in strategy.metrics
        }<|MERGE_RESOLUTION|>--- conflicted
+++ resolved
@@ -65,21 +65,15 @@
                 loader.check_connection()
             except MetricsNotFound as e:
                 logger.info(f"{service_name} not found: {e}")
-                continue
-            else:
-                logger.info(f"{service_name} found")
-                loader.validate_cluster_name()
-                return loader
-<<<<<<< HEAD
-=======
-            except MetricsNotFound as e:
-                logger.info(f"{service_name} not found: {e}")
             except ApiException as e:
                 logger.warning(
                     f"Unable to automatically discover a {service_name} in the cluster ({e}). "
                     "Try specifying how to connect to Prometheus via cli options"
                 )
->>>>>>> 4e450f3e
+            else:
+                logger.info(f"{service_name} found")
+                loader.validate_cluster_name()
+                return loader
 
         return None
 
