--- conflicted
+++ resolved
@@ -16,11 +16,8 @@
     clusters: Union[list[str], Literal["*"], None] = None
     kubeconfig: Optional[str] = None
     namespaces: Union[list[str], Literal["*"]] = pd.Field("*")
-<<<<<<< HEAD
     discovery_method: Literal["api-server", "prometheus"] = pd.Field("api-server")
-=======
     selector: Optional[str] = None
->>>>>>> da917286
 
     # Value settings
     cpu_min_value: int = pd.Field(5, ge=0)  # in millicores
